--- conflicted
+++ resolved
@@ -210,11 +210,7 @@
    "name": "python",
    "nbconvert_exporter": "python",
    "pygments_lexer": "ipython3",
-<<<<<<< HEAD
    "version": "3.6.4"
-=======
-   "version": "3.6.3"
->>>>>>> 42ce5793
   }
  },
  "nbformat": 4,
